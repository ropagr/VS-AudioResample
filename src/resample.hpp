// SPDX-License-Identifier: MIT

#pragma once

#include <cstdint>
#include <optional>
#include <vector>

#include <soxr.h>

#include "VapourSynth4.h"

#include "common/overflow.hpp"
#include "common/resquality.hpp"
#include "common/sampletype.hpp"


class Resample
{
public:
    static std::optional<Resample*> newResample(
            VSNode* inAudio, const VSAudioInfo* inAudioInfo, int outSampleRate, common::SampleType outSampleType, common::ResampleQuality resQuality,
            common::OverflowMode overflowMode, common::OverflowLog overflowLog, VSMap* outMap, VSCore* core, const VSAPI* vsapi);

    VSNode* getInAudio();

    const VSAudioInfo& getInAudioInfo();

    const VSAudioInfo& getOutAudioInfo();

    bool isPassthrough();

    int getInBufLen();

    void logOverflowStats(VSCore* core, const VSAPI* vsapi);

    void logProcDone(VSCore* core, const VSAPI* vsapi);

    void free(const VSAPI* vsapi);

    bool writeFrame(VSFrame* outFrm, int outFrmNum, int64_t inPosReadStart, int64_t inPosReadEnd,
                    const std::vector<const VSFrame*>& inFrms, int inFrmsNumStart,
                    VSFrameContext* frameCtx, VSCore* core, const VSAPI* vsapi);

private:
    VSNode* inAudio;
    const VSAudioInfo inAudioInfo;

    VSAudioInfo outAudioInfo;

    const int outSampleRate;

    const common::SampleType inSampleType;
    const common::SampleType outSampleType;

    const common::OverflowMode overflowMode;
    const common::OverflowLog overflowLog;

    common::OverflowStats overflowStats = { .count = 0, .peak = 0.0 };

    // number of channels for convenience; same for input and output
    const int numChannels;

    // last processed output frame
    // *not* using -1 as initial value because -1 would indicate that the actual first frame (0)
    // is a subsequent frame of an already processed frame (-1)
    int lastOutFrmNum = -10;

    // soxr resampler instance
    soxr_t resState;

    double resRatio = 0;

    int64_t inPosReadNext = 0;

    // input buffer, channel interleaved samples
    float* inBuf = nullptr;
    // number of allocated interleaved samples, i.e. one sample of each channel
    int inBufLen = 0;
    // number of interleaved samples currently stored in inBuf
    int inBufUsed = 0;

    // output buffer, channel interleaved samples
    float* outBuf = nullptr;
    // number of allocated interleaved samples, i.e. one sample of each channel
    int outBufLen = 0;
    // number of interleaved samples currently stored in outBuf
    int outBufUsed = 0;

    int64_t totalUsedInSamples = 0;
    int64_t totalGenOutSamples = 0;


    Resample(VSNode* inAudio, const VSAudioInfo* inAudioInfo, int outSampleRate, common::SampleType outSampleType,
<<<<<<< HEAD
             common::OverflowMode overflowMode, common::OverflowLog overflowLog, SRC_STATE* resState, int _inBufLen, int _outBufLen);
=======
             common::OverflowMode overflowMode, common::OverflowLog overflowLog, soxr_t resState, int inBufLen, int outBufLen);
>>>>>>> d53c6984

    template <typename in_sample_t, size_t InIntSampleBits, typename out_sample_t, size_t OutIntSampleBits>
    bool writeFrameNoResampling(VSFrame* outFrame, int64_t outPosFrmStart, int outFrmLen, const VSFrame* inFrame,
                                const common::OverflowContext& ofCtx);

    template <typename in_sample_t, size_t InIntSampleBits>
    int fillInterleavedSamples(float* buf, int bufLen, int bufUsed, int64_t inPosReadStart, int64_t inPosReadEnd,
                               const std::vector<const VSFrame*>& inFrms, int inFrmsNumStart, const VSAPI* vsapi);

    template <typename out_sample_t, size_t OutIntSampleBits>
    std::optional<int> writeFrameFromInterleavedSamples(VSFrame* outFrm, int64_t outPosFrmStart, int outFrmLen,
                                                        float* buf, int bufLen, int bufUsed, const common::OverflowContext& ofCtx);

    bool resampleChunks(int outFrmNum, int outFrmLen, const common::OverflowContext& ofCtx);

    template <typename in_sample_t, size_t InIntSampleBits, typename out_sample_t, size_t OutIntSampleBits>
    bool writeFrameImpl(VSFrame* outFrm, int outFrmNum, int64_t inPosReadStart, int64_t inPosReadEnd,
                        const std::vector<const VSFrame*>& inFrms, int inFrmsNumStart,
                        const common::OverflowContext& ofCtx);
};


void resampleInit(VSPlugin* plugin, const VSPLUGINAPI* vspapi);<|MERGE_RESOLUTION|>--- conflicted
+++ resolved
@@ -92,11 +92,7 @@
 
 
     Resample(VSNode* inAudio, const VSAudioInfo* inAudioInfo, int outSampleRate, common::SampleType outSampleType,
-<<<<<<< HEAD
-             common::OverflowMode overflowMode, common::OverflowLog overflowLog, SRC_STATE* resState, int _inBufLen, int _outBufLen);
-=======
              common::OverflowMode overflowMode, common::OverflowLog overflowLog, soxr_t resState, int inBufLen, int outBufLen);
->>>>>>> d53c6984
 
     template <typename in_sample_t, size_t InIntSampleBits, typename out_sample_t, size_t OutIntSampleBits>
     bool writeFrameNoResampling(VSFrame* outFrame, int64_t outPosFrmStart, int outFrmLen, const VSFrame* inFrame,
